--- conflicted
+++ resolved
@@ -199,7 +199,7 @@
     return sdp_state
 
 
-def column_drop_add_constraint(
+def warm_start_add_constraint(
     old_sdp_state: SDPState,
     ortho_indices: List[Tuple[int, int]],
     sum_gt_one_constraints: List[List[int]],
@@ -219,7 +219,6 @@
     A_data = jnp.concatenate([old_sdp_state.A_data, jnp.array([1.0])], axis=0)
     b = jnp.concatenate([old_sdp_state.b, jnp.array([1.0])], axis=0)
     b_ineq_mask = jnp.concatenate([old_sdp_state.b_ineq_mask, jnp.array([0.0])], axis=0)
-<<<<<<< HEAD
 
     # singleton expansion: if a satisfying hyperplane can only be satisfied by one
     #   point, then that means the representation for the ecc and the point must
@@ -266,9 +265,25 @@
     m = b.shape[0]
 
     columns_to_drop = [v for l in sum_gt_one_constraints for pairs in l for v in pairs if len(l) <= 2]
+    equality_columns = [v for l in sum_gt_one_constraints for pairs in l for v in pairs if len(l) == 1]
+
+    ecc_points_and_counts = [(pairs[1], len(l)) for l in sum_gt_one_constraints for pairs in l if len(l) < 3]
+    ecc_points_and_counts = jnp.array(list(set(ecc_points_and_counts)))
+    ecc_points = ecc_points_and_counts[:, 0]
+    ecc_counts = ecc_points_and_counts[:, 1]
+
     columns_to_drop = jnp.array(list(set(columns_to_drop)))
-
-    num_pred_clusters = jnp.unique(prev_pred_clusters).shape[0]
+    equality_columns = jnp.array(list(set(equality_columns)))
+    equality_columns = equality_columns[equality_columns < old_n]
+
+    neg_points = jnp.array([v for v, _ in ortho_indices])
+
+    num_pred_clusters = max(jnp.unique(prev_pred_clusters).shape[0], 2)
+
+    nbr_ecc_points = np.where(np.isin(prev_pred_clusters, prev_pred_clusters[ecc_points]))[0]
+
+    if len(ortho_indices) > 0:
+        nbr_ecc_points = nbr_ecc_points[~np.isin(nbr_ecc_points, neg_points)]
 
     X = old_sdp_state.X
     Omega = old_sdp_state.Omega
@@ -276,34 +291,32 @@
     if old_sdp_state.X is not None:
         # compute rank-`num_pred_clusters` approximation of X
         eigvals, eigvecs = jnp.linalg.eigh(old_sdp_state.X)
-        X_trunc = ((eigvecs[:,-num_pred_clusters:]
-                    * eigvals[None, -num_pred_clusters:])
-                   @ eigvecs[:, -num_pred_clusters:].T)
-        X = BCOO.fromdense(X_trunc)
-        #X = BCOO.fromdense(X)
-        drop_mask = jnp.isin(X.indices, columns_to_drop)
-        drop_mask = (drop_mask[:, 0] | drop_mask[:, 1])
-        X = BCOO((X.data[~drop_mask], X.indices[~drop_mask]), shape=(n, n)).todense()
+        point_embeds = (eigvecs[:,-num_pred_clusters:] * jnp.sqrt(eigvals[None, -num_pred_clusters:]))
+        point_embeds = point_embeds / jnp.linalg.norm(point_embeds, axis=1)[:, None]
+        avg_embed = jnp.sum(point_embeds[ecc_points] / ecc_counts[:, None], axis=0)
+        avg_embed = avg_embed / jnp.linalg.norm(avg_embed)
+        point_embeds = point_embeds.at[ecc_points].set(avg_embed[None, :])
+        point_embeds = jnp.concatenate([point_embeds, avg_embed[None, :]], axis=0)
+        point_embeds = point_embeds / jnp.linalg.norm(point_embeds, axis=1)[:, None]
+        X = point_embeds @ point_embeds.T
         z = apply_A_operator_mx(n, m, A_data, A_indices, X) 
     if old_sdp_state.P is not None:
         assert False
 
-    y = jnp.zeros((m,)).at[jnp.arange(old_sdp_state.b.shape[0])].set(old_sdp_state.y)
-
     tr_X = jnp.trace(X)
     primal_obj = jnp.trace(C @ X)
 
     SCALE_X = 1.0 / float(n)
     SCALE_C = 1.0 / jnp.linalg.norm(C.data)  # equivalent to frobenius norm
-    #SCALE_A = 1.0 / jnp.sqrt(jnp.zeros((m,)).at[A_indices[:,0]].add(A_data**2))
-    #A_tensor = BCOO((A_data, A_indices), shape=(m, n, n))
-    #A_matrix = SCALE_A[:, None] * A_tensor.reshape(m, n**2)
-    #A_matrix = coo_matrix(
-    #    (A_matrix.data, (A_matrix.indices[:,0], A_matrix.indices[:,1])), shape=A_matrix.shape)
-    #norm_A = jnp.sqrt(eigsh(A_matrix @ A_matrix.T, k=1, which="LM", return_eigenvectors=False)[0])
-    #SCALE_A /= norm_A
-
     SCALE_A = jnp.ones_like(b)
+
+    y = jnp.zeros((m,)).at[jnp.arange(old_sdp_state.b.shape[0])].set(
+        old_sdp_state.y / old_sdp_state.SCALE_A)
+    y = y * (SCALE_X / old_sdp_state.SCALE_X) * SCALE_A
+
+    # NOTE: this is proximal step: (1 / rho)*(AX - b)
+    rho = 0.05
+    y = y + ((1 / rho) * SCALE_X * jnp.clip(b - z, a_max=0.0))
 
     sdp_state = SDPState(
         C=C,
@@ -326,212 +339,6 @@
     return sdp_state
 
 
-def embed_match_add_constraint(
-    old_sdp_state: SDPState,
-    ortho_indices: List[Tuple[int, int]],
-    sum_gt_one_constraints: List[List[int]],
-    prev_pred_clusters: Array,
-    sketch_dim: int) -> SDPState:
-
-    assert sketch_dim == -1
-    old_sdp_state = unscale_sdp_state(old_sdp_state)
-
-    old_n = old_sdp_state.C.shape[0]
-    n = old_n + 1
-    C = BCOO((old_sdp_state.C.data, old_sdp_state.C.indices), shape=(n, n))
-
-    # add the additional diagonal == 1 constraint for the new ecc
-    A_indices = jnp.concatenate([old_sdp_state.A_indices,
-                                 jnp.array([[old_sdp_state.b.shape[0], n-1, n-1]])], axis=0)
-    A_data = jnp.concatenate([old_sdp_state.A_data, jnp.array([1.0])], axis=0)
-    b = jnp.concatenate([old_sdp_state.b, jnp.array([1.0])], axis=0)
-    b_ineq_mask = jnp.concatenate([old_sdp_state.b_ineq_mask, jnp.array([0.0])], axis=0)
-
-    # singleton expansion: if a satisfying hyperplane can only be satisfied by one
-    #   point, then that means the representation for the ecc and the point must
-    #   be exactly the same. To make optimization easier we add extra hyperplanes,
-    #   replacing the ecc index with the singleton index. We add similar constraints
-    #   for orthogonal indices.
-    supp_constraints = []
-    supp_ortho_indices = []
-    for hyperplane in [h for h in sum_gt_one_constraints if len(h) == 1]:
-        _, point_idx = hyperplane[0]
-        for other_hyperplane in sum_gt_one_constraints:
-            if other_hyperplane != hyperplane:
-                supp_constraints.append([(point_idx, v) for _, v in other_hyperplane])
-        for u, v in ortho_indices:
-            assert v == old_n
-            supp_ortho_indices.append((u, point_idx))
-    sum_gt_one_constraints += supp_constraints
-    ortho_indices += supp_ortho_indices
-=======
->>>>>>> 569af31a
-
-    # add ortho indices constraints
-    if len(ortho_indices) > 0:
-        num_ortho_indices = len(ortho_indices)
-        constraint_triples = jnp.array([[b.shape[0] + i, u, v]
-                                        for i, (u, v) in enumerate(ortho_indices)])
-        constraint_triples = jnp.concatenate(
-            [constraint_triples, constraint_triples[:, [0, 2, 1]]], axis=0)
-        A_indices = jnp.concatenate([A_indices, constraint_triples], axis=0)
-        A_data = jnp.concatenate([A_data, jnp.full((constraint_triples.shape[0],), 1.0)], axis=0)
-        b = jnp.concatenate([b, jnp.full((num_ortho_indices,), 0.0)], axis=0)
-        b_ineq_mask = jnp.concatenate([b_ineq_mask, jnp.full((num_ortho_indices,), 1.0)], axis=0)
-
-    # add sum greater than one (feature satisfying hyperplanes) constraints
-    num_hyperplanes = len(sum_gt_one_constraints)
-    constraint_triples = jnp.array([(b.shape[0] + i, u, v)
-                                    for i, pairs in enumerate(sum_gt_one_constraints)
-                                    for u, v in pairs])
-    constraint_triples = jnp.concatenate(
-        [constraint_triples, constraint_triples[:, [0, 2, 1]]], axis=0)
-    A_indices = jnp.concatenate([A_indices, constraint_triples], axis=0)
-    A_data = jnp.concatenate([A_data, jnp.full((constraint_triples.shape[0],), -0.5)], axis=0)
-    b = jnp.concatenate([b, jnp.full((num_hyperplanes,), -1.0)], axis=0)
-    b_ineq_mask = jnp.concatenate([b_ineq_mask, jnp.full((num_hyperplanes,), 1.0)], axis=0)
-
-    m = b.shape[0]
-
-    #equality_columns = [v for l in sum_gt_one_constraints for pairs in l for v in pairs if len(l) == 1]
-    #equality_columns = jnp.array(list(set(equality_columns)))
-    #equality_columns = equality_columns[equality_columns < old_n]
-
-<<<<<<< HEAD
-    ## TODO: fix this?
-    #if equality_columns.size == 0:
-    #    assert False
-
-    #columns_to_drop = [v for v, _ in ortho_indices]
-    #columns_to_drop = jnp.array(list(set(columns_to_drop)))
-
-    pos_columns = [v for l in sum_gt_one_constraints for pairs in l for v in pairs]
-    pos_columns = jnp.array(list(set(pos_columns)))
-    pos_columns = pos_columns[pos_columns < old_n]
-
-    if len(ortho_indices) > 0:
-        neg_columns = [v for v, _ in ortho_indices]
-        neg_columns = jnp.array(list(set(neg_columns)))
-        neg_columns = neg_columns[neg_columns < old_n]
-
-    ecc_cluster_points = np.where(np.isin(prev_pred_clusters, prev_pred_clusters[pos_columns]))[0]
-    if len(ortho_indices) > 0:
-        pos_cluster_points = ecc_cluster_points[~np.isin(ecc_cluster_points, neg_columns)]
-    else:
-        pos_cluster_points = ecc_cluster_points
-
-    num_pred_clusters = int(jnp.unique(prev_pred_clusters).shape[0])
-=======
-    ecc_points_and_counts = [(pairs[1], len(l)) for l in sum_gt_one_constraints for pairs in l if len(l) < 3]
-    ecc_points_and_counts = jnp.array(list(set(ecc_points_and_counts)))
-    ecc_points = ecc_points_and_counts[:, 0]
-    ecc_counts = ecc_points_and_counts[:, 1]
-
-    columns_to_drop = jnp.array(list(set(columns_to_drop)))
-    equality_columns = jnp.array(list(set(equality_columns)))
-    equality_columns = equality_columns[equality_columns < old_n]
-
-    neg_points = jnp.array([v for v, _ in ortho_indices])
-
-    num_pred_clusters = max(jnp.unique(prev_pred_clusters).shape[0], 2)
-
-    nbr_ecc_points = np.where(np.isin(prev_pred_clusters, prev_pred_clusters[ecc_points]))[0]
-
-    if len(ortho_indices) > 0:
-        nbr_ecc_points = nbr_ecc_points[~np.isin(nbr_ecc_points, neg_points)]
->>>>>>> 569af31a
-
-    X = old_sdp_state.X
-    Omega = old_sdp_state.Omega
-    P = old_sdp_state.P
-    if old_sdp_state.X is not None:
-<<<<<<< HEAD
-        #eigvals, eigvecs = jnp.linalg.eigh(old_sdp_state.X)
-        #column_embeds = eigvecs[:, -num_pred_clusters:] * np.sqrt(eigvals[None, -num_pred_clusters:])
-
-        #avg_pos_embed = jnp.mean(column_embeds[pos_columns], axis=0)
-        #avg_pos_embed = avg_pos_embed / np.linalg.norm(avg_pos_embed)
-        #column_embeds = column_embeds.at[pos_columns, :].set(jnp.zeros_like(avg_pos_embed))
-
-        #if len(ortho_indices) > 0:
-        #    neg_col_embeds = column_embeds[neg_columns]
-        #    neg_col_embeds = neg_col_embeds / np.linalg.norm(neg_col_embeds, axis=1)[:, None]
-        #    neg_col_projs = np.dot(neg_col_embeds, avg_pos_embed)
-        #    neg_col_projs = neg_col_projs / (np.linalg.norm(neg_col_embeds, axis=1) ** 2)
-        #    neg_col_projs = neg_col_projs[:, None] * avg_pos_embed
-        #    neg_col_embeds = neg_col_embeds - neg_col_projs
-        #    neg_col_embeds = neg_col_embeds / np.linalg.norm(neg_col_embeds, axis=1)[:, None]
-
-        #column_embeds = column_embeds.at[pos_cluster_points, :].set(
-        #    column_embeds[pos_cluster_points] + avg_pos_embed[None, :])
-        #column_embeds = column_embeds / np.linalg.norm(column_embeds, axis=1)[:, None]
-
-        #if len(ortho_indices) > 0:
-        #    column_embeds = column_embeds.at[neg_columns, :].set(neg_col_embeds)
-
-        ## add the embed for the new ecc constraint
-        #column_embeds = jnp.concatenate([column_embeds, avg_pos_embed[None, :]], axis=0)
-
-        #X = column_embeds @ column_embeds.T
-        X = BCOO.fromdense(X)
-        X = BCOO((X.data, X.indices), shape=(n, n)).todense()
-=======
-        # compute rank-`num_pred_clusters` approximation of X
-        eigvals, eigvecs = jnp.linalg.eigh(old_sdp_state.X)
-        point_embeds = (eigvecs[:,-num_pred_clusters:] * jnp.sqrt(eigvals[None, -num_pred_clusters:]))
-        point_embeds = point_embeds / jnp.linalg.norm(point_embeds, axis=1)[:, None]
-        avg_embed = jnp.sum(point_embeds[ecc_points] / ecc_counts[:, None], axis=0)
-        avg_embed = avg_embed / jnp.linalg.norm(avg_embed)
-        point_embeds = point_embeds.at[ecc_points].set(avg_embed[None, :])
-        point_embeds = jnp.concatenate([point_embeds, avg_embed[None, :]], axis=0)
-        point_embeds = point_embeds / jnp.linalg.norm(point_embeds, axis=1)[:, None]
-        X = point_embeds @ point_embeds.T
->>>>>>> 569af31a
-        z = apply_A_operator_mx(n, m, A_data, A_indices, X) 
-    if old_sdp_state.P is not None:
-        assert False
-
-<<<<<<< HEAD
-    y = jnp.zeros((m,)).at[jnp.arange(old_sdp_state.b.shape[0])].set(old_sdp_state.y)
-
-=======
->>>>>>> 569af31a
-    tr_X = jnp.trace(X)
-    primal_obj = jnp.trace(C @ X)
-
-    SCALE_X = 1.0 / float(n)
-    SCALE_C = 1.0 / jnp.linalg.norm(C.data)  # equivalent to frobenius norm
-    SCALE_A = jnp.ones_like(b)
-
-    y = jnp.zeros((m,)).at[jnp.arange(old_sdp_state.b.shape[0])].set(
-        old_sdp_state.y / old_sdp_state.SCALE_A)
-    y = y * (SCALE_X / old_sdp_state.SCALE_X) * SCALE_A
-
-    # NOTE: this is proximal step: (1 / rho)*(AX - b)
-    rho = 0.05
-    y = y + ((1 / rho) * SCALE_X * jnp.clip(b - z, a_max=0.0))
-
-    sdp_state = SDPState(
-        C=C,
-        A_indices=A_indices,
-        A_data=A_data,
-        b=b,
-        b_ineq_mask=b_ineq_mask,
-        X=X,
-        P=P,
-        Omega=Omega,
-        y=y,
-        z=z,
-        tr_X=tr_X,
-        primal_obj=primal_obj,
-        SCALE_C=SCALE_C,
-        SCALE_X=SCALE_X,
-        SCALE_A=SCALE_A)
-
-    sdp_state = scale_sdp_state(sdp_state)
-    return sdp_state
-
-
 def create_sparse_laplacian(edge_weights: coo_matrix, eps: float) -> csr_matrix:
     pos_mask = (edge_weights.data > 0)
     pos_graph = coo_matrix(
